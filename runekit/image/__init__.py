--- conflicted
+++ resolved
@@ -1,4 +1,2 @@
-<<<<<<< HEAD
-=======
 from .algo import is_color_percent_gte
->>>>>>> efda981b
+from .cv import find_subimages