--- conflicted
+++ resolved
@@ -18,10 +18,6 @@
 pyobjc-framework-CoreText = [{ version="7.1", platform="darwin" }]
 click = "^7.1.2"
 psutil = "^5.8.0"
-<<<<<<< HEAD
-opencv-python = "^4.5.1"
-=======
->>>>>>> efda981b
 opencv-python-headless = "^4.5.1"
 
 [tool.poetry.dev-dependencies]
