[tool.poetry]
name = "runekit"
version = "0.1.0"
description = ""
authors = ["Your Name <you@example.com>"]
license = "GPL"
include = ["runekit/_resources.py"]

[tool.poetry.dependencies]
python = "^3.9,<3.10"
requests = "^2.26.0"
PySide2 = "^5.15.2"
Pillow = "^8.3.1"
sysv-ipc = [{ version="^1.1.0", platform="linux" }]
xcffib = [{ version="^0.11.1", platform="linux" }]
<<<<<<< HEAD
pyobjc-framework-Quartz = [{ version="7.1", platform="darwin" }]
pyobjc-framework-ApplicationServices = [{ version="7.1", platform="darwin" }]
pyobjc-framework-CoreText = [{ version="7.1", platform="darwin" }]
click = "^8.0.1"
=======
pyobjc-framework-Quartz = [{ version="7.3", platform="darwin" }]
pyobjc-framework-ApplicationServices = [{ version="7.3", platform="darwin" }]
pyobjc-framework-CoreText = [{ version="7.3", platform="darwin" }]
click = "^7.1.2"
>>>>>>> 191557ea
psutil = "^5.8.0"
opencv-python-headless = "^4.5.3"

[tool.poetry.dev-dependencies]
black = "^20.8b1"
pyinstaller = [{ version="^4.5.1", platform="darwin" }]

[tool.poetry.scripts]
runekit = 'runekit.main:main'<|MERGE_RESOLUTION|>--- conflicted
+++ resolved
@@ -13,17 +13,10 @@
 Pillow = "^8.3.1"
 sysv-ipc = [{ version="^1.1.0", platform="linux" }]
 xcffib = [{ version="^0.11.1", platform="linux" }]
-<<<<<<< HEAD
-pyobjc-framework-Quartz = [{ version="7.1", platform="darwin" }]
-pyobjc-framework-ApplicationServices = [{ version="7.1", platform="darwin" }]
-pyobjc-framework-CoreText = [{ version="7.1", platform="darwin" }]
-click = "^8.0.1"
-=======
 pyobjc-framework-Quartz = [{ version="7.3", platform="darwin" }]
 pyobjc-framework-ApplicationServices = [{ version="7.3", platform="darwin" }]
 pyobjc-framework-CoreText = [{ version="7.3", platform="darwin" }]
-click = "^7.1.2"
->>>>>>> 191557ea
+click = "^8.0.1"
 psutil = "^5.8.0"
 opencv-python-headless = "^4.5.3"
 
