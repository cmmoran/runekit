import logging
import sys
import traceback

import click
from PySide2.QtWebEngine import QtWebEngine
from PySide2.QtWidgets import QApplication, QMessageBox

from runekit.browser import init
from runekit.game import get_platform_manager
from runekit.host import Host


@click.command(
    context_settings=dict(
        ignore_unknown_options=True,
    )
)
@click.option("--game-index", default=0, help="Game instance index, starting from 0")
@click.argument("qt_args", nargs=-1, type=click.UNPROCESSED)
@click.argument("app_url")
def main(app_url, game_index, qt_args):
    logging.basicConfig(level=logging.DEBUG)

    logging.info("Starting QtWebEngine")
    QtWebEngine.initialize()
    init()
<<<<<<< HEAD
    app = QApplication(["runekit", *qt_args])
    host = Host()

    game_manager = get_platform_manager()
    logging.info("Scanning for game instances")
    game_instances = game_manager.get_instances()
    logging.info("Found %d instances", len(game_instances))
    game = game_instances[game_index]

    logging.info("Loading app")
    host.start_app(app_url, game)

    app.exec_()
    game_manager.stop()
    sys.exit(0)
=======
    app = QApplication([sys.argv[0], *qt_args])
    try:
        host = Host()

        game_manager = get_platform_manager()
        logging.info("Scanning for game instances")
        game_instances = game_manager.get_instances()
        logging.info("Found %d instances", len(game_instances))
        game = game_instances[game_index]

        logging.info("Loading app")
        host.start_app(app_url, game)

        app.exec_()
        sys.exit(0)
    except Exception as e:
        msg = QMessageBox(QMessageBox.Critical, "Oh No!", f"Fatal error: \n\n{e.__class__.__name__}: {e}")
        msg.setDetailedText(traceback.format_exc())
        msg.exec_()
        raise
>>>>>>> b002c76e


if __name__ == "__main__":
    main()<|MERGE_RESOLUTION|>--- conflicted
+++ resolved
@@ -3,10 +3,9 @@
 import traceback
 
 import click
-from PySide2.QtWebEngine import QtWebEngine
 from PySide2.QtWidgets import QApplication, QMessageBox
 
-from runekit.browser import init
+from runekit import browser
 from runekit.game import get_platform_manager
 from runekit.host import Host
 
@@ -23,26 +22,8 @@
     logging.basicConfig(level=logging.DEBUG)
 
     logging.info("Starting QtWebEngine")
-    QtWebEngine.initialize()
-    init()
-<<<<<<< HEAD
+    browser.init()
     app = QApplication(["runekit", *qt_args])
-    host = Host()
-
-    game_manager = get_platform_manager()
-    logging.info("Scanning for game instances")
-    game_instances = game_manager.get_instances()
-    logging.info("Found %d instances", len(game_instances))
-    game = game_instances[game_index]
-
-    logging.info("Loading app")
-    host.start_app(app_url, game)
-
-    app.exec_()
-    game_manager.stop()
-    sys.exit(0)
-=======
-    app = QApplication([sys.argv[0], *qt_args])
     try:
         host = Host()
 
@@ -56,13 +37,17 @@
         host.start_app(app_url, game)
 
         app.exec_()
+        game_manager.stop()
         sys.exit(0)
     except Exception as e:
-        msg = QMessageBox(QMessageBox.Critical, "Oh No!", f"Fatal error: \n\n{e.__class__.__name__}: {e}")
+        msg = QMessageBox(
+            QMessageBox.Critical,
+            "Oh No!",
+            f"Fatal error: \n\n{e.__class__.__name__}: {e}",
+        )
         msg.setDetailedText(traceback.format_exc())
         msg.exec_()
         raise
->>>>>>> b002c76e
 
 
 if __name__ == "__main__":
